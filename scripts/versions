--- conflicted
+++ resolved
@@ -4,11 +4,7 @@
 # Versions to be used
 declare -A VERSIONS=(
     ["cni-plugins"]=v0.8.5
-<<<<<<< HEAD
-    ["conmon"]=v2.0.11
-=======
     ["conmon"]=v2.0.12
->>>>>>> 4de4556a
     ["cri-tools"]=v1.17.0
     ["runc"]=v1.0.0-rc10
 )