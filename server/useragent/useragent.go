package useragent

import (
	"fmt"
	"runtime"

	"github.com/cri-o/cri-o/internal/version"
	"github.com/pkg/errors"
)

// Get is the User-Agent the CRI-O daemon uses to identify itself.
func Get() (string, error) {
	info, err := version.Get(false)
	if err != nil {
<<<<<<< HEAD
		return "", errors.Wrap(err, "get version")
=======
		return "", fmt.Errorf("get version: %w", err)
>>>>>>> 2858bf76
	}
	httpVersion := make([]VersionInfo, 0, 4)
	httpVersion = append(httpVersion,
		VersionInfo{Name: "cri-o", Version: info.Version},
		VersionInfo{Name: "go", Version: info.GoVersion},
		VersionInfo{Name: "os", Version: runtime.GOOS},
		VersionInfo{Name: "arch", Version: runtime.GOARCH})

	return AppendVersions("", httpVersion...), nil
}<|MERGE_RESOLUTION|>--- conflicted
+++ resolved
@@ -12,11 +12,7 @@
 func Get() (string, error) {
 	info, err := version.Get(false)
 	if err != nil {
-<<<<<<< HEAD
-		return "", errors.Wrap(err, "get version")
-=======
 		return "", fmt.Errorf("get version: %w", err)
->>>>>>> 2858bf76
 	}
 	httpVersion := make([]VersionInfo, 0, 4)
 	httpVersion = append(httpVersion,
