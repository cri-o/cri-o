package server

import (
	"encoding/json"
	"fmt"
	"os"
	"path/filepath"
	"strconv"
	"syscall"
	"time"

	"github.com/Sirupsen/logrus"
	"github.com/containers/storage/storage"
	"github.com/kubernetes-incubator/cri-o/oci"
	"github.com/opencontainers/runtime-tools/generate"
	"github.com/opencontainers/selinux/go-selinux/label"
	"golang.org/x/net/context"
	pb "k8s.io/kubernetes/pkg/kubelet/api/v1alpha1/runtime"
)

// privilegedSandbox returns true if the sandbox configuration
// requires additional host privileges for the sandbox.
func (s *Server) privilegedSandbox(req *pb.RunPodSandboxRequest) bool {
	securityContext := req.GetConfig().GetLinux().GetSecurityContext()
	if securityContext == nil {
		return false
	}

	if securityContext.Privileged {
		return true
	}

	namespaceOptions := securityContext.GetNamespaceOptions()
	if namespaceOptions == nil {
		return false
	}

	if namespaceOptions.HostNetwork ||
		namespaceOptions.HostPid ||
		namespaceOptions.HostIpc {
		return true
	}

	return false
}

func (s *Server) runContainer(container *oci.Container, cgroupParent string) error {
	if err := s.runtime.CreateContainer(container, cgroupParent); err != nil {
		return err
	}

	if err := s.runtime.UpdateStatus(container); err != nil {
		return err
	}

	if err := s.runtime.StartContainer(container); err != nil {
		return err
	}

	if err := s.runtime.UpdateStatus(container); err != nil {
		return err
	}

	return nil
}

// RunPodSandbox creates and runs a pod-level sandbox.
func (s *Server) RunPodSandbox(ctx context.Context, req *pb.RunPodSandboxRequest) (resp *pb.RunPodSandboxResponse, err error) {
	s.updateLock.RLock()
	defer s.updateLock.RUnlock()

	logrus.Debugf("RunPodSandboxRequest %+v", req)
	var processLabel, mountLabel, netNsPath, resolvPath string
	// process req.Name
	kubeName := req.GetConfig().GetMetadata().Name
	if kubeName == "" {
		return nil, fmt.Errorf("PodSandboxConfig.Name should not be empty")
	}

	namespace := req.GetConfig().GetMetadata().Namespace
	attempt := req.GetConfig().GetMetadata().Attempt

	id, name, err := s.generatePodIDandName(kubeName, namespace, attempt)
	if err != nil {
		return nil, err
	}
	_, containerName, err := s.generateContainerIDandName(name, "infra", attempt)
	if err != nil {
		return nil, err
	}

	defer func() {
		if err != nil {
			s.releasePodName(name)
		}
	}()

	podContainer, err := s.storageRuntimeServer.CreatePodSandbox(s.imageContext,
		name, id,
		s.config.PauseImage, "",
		containerName,
		req.GetConfig().GetMetadata().Name,
		req.GetConfig().GetMetadata().Uid,
		namespace,
		attempt,
		nil)
	if err == storage.ErrDuplicateName {
		return nil, fmt.Errorf("pod sandbox with name %q already exists", name)
	}
	if err != nil {
		return nil, fmt.Errorf("error creating pod sandbox with name %q: %v", name, err)
	}
	defer func() {
		if err != nil {
			if err2 := s.storageRuntimeServer.RemovePodSandbox(id); err2 != nil {
				logrus.Warnf("couldn't cleanup pod sandbox %q: %v", id, err2)
			}
		}
	}()

	// TODO: factor generating/updating the spec into something other projects can vendor

	// creates a spec Generator with the default spec.
	g := generate.New()

	// setup defaults for the pod sandbox
	g.SetRootReadonly(true)
	if s.config.PauseCommand == "" {
		if podContainer.Config != nil {
			g.SetProcessArgs(podContainer.Config.Config.Cmd)
		} else {
			g.SetProcessArgs([]string{podInfraCommand})
		}
	} else {
		g.SetProcessArgs([]string{s.config.PauseCommand})
	}

	// set hostname
	hostname := req.GetConfig().Hostname
	if hostname != "" {
		g.SetHostname(hostname)
	}

	// set DNS options
	if req.GetConfig().GetDnsConfig() != nil {
		dnsServers := req.GetConfig().GetDnsConfig().Servers
		dnsSearches := req.GetConfig().GetDnsConfig().Searches
		dnsOptions := req.GetConfig().GetDnsConfig().Options
		resolvPath = fmt.Sprintf("%s/resolv.conf", podContainer.RunDir)
		err = parseDNSOptions(dnsServers, dnsSearches, dnsOptions, resolvPath)
		if err != nil {
			err1 := removeFile(resolvPath)
			if err1 != nil {
				err = err1
				return nil, fmt.Errorf("%v; failed to remove %s: %v", err, resolvPath, err1)
			}
			return nil, err
		}
		g.AddBindMount(resolvPath, "/etc/resolv.conf", []string{"ro"})
	}

	// add metadata
	metadata := req.GetConfig().GetMetadata()
	metadataJSON, err := json.Marshal(metadata)
	if err != nil {
		return nil, err
	}

	// add labels
	labels := req.GetConfig().GetLabels()
	labelsJSON, err := json.Marshal(labels)
	if err != nil {
		return nil, err
	}

	// add annotations
	annotations := req.GetConfig().GetAnnotations()
	annotationsJSON, err := json.Marshal(annotations)
	if err != nil {
		return nil, err
	}

	// set log directory
	logDir := req.GetConfig().LogDirectory
	if logDir == "" {
		logDir = filepath.Join(s.config.LogDir, id)
	}
	if err = os.MkdirAll(logDir, 0700); err != nil {
		return nil, err
	}
	// This should always be absolute from k8s.
	if !filepath.IsAbs(logDir) {
		return nil, fmt.Errorf("requested logDir for sbox id %s is a relative path: %s", id, logDir)
	}

	// Don't use SELinux separation with Host Pid or IPC Namespace,
	if !req.GetConfig().GetLinux().GetSecurityContext().GetNamespaceOptions().HostPid && !req.GetConfig().GetLinux().GetSecurityContext().GetNamespaceOptions().HostIpc {
		processLabel, mountLabel, err = getSELinuxLabels(nil)
		if err != nil {
			return nil, err
		}
		g.SetProcessSelinuxLabel(processLabel)
		g.SetLinuxMountLabel(mountLabel)
	}

	// create shm mount for the pod containers.
	var shmPath string
	if req.GetConfig().GetLinux().GetSecurityContext().GetNamespaceOptions().HostIpc {
		shmPath = "/dev/shm"
	} else {
		shmPath, err = setupShm(podContainer.RunDir, mountLabel)
		if err != nil {
			return nil, err
		}
		defer func() {
			if err != nil {
				if err2 := syscall.Unmount(shmPath, syscall.MNT_DETACH); err2 != nil {
					logrus.Warnf("failed to unmount shm for pod: %v", err2)
				}
			}
		}()
	}

	err = s.setPodSandboxMountLabel(id, mountLabel)
	if err != nil {
		return nil, err
	}

	defer func() {
		if err != nil {
			s.releaseContainerName(containerName)
		}
	}()

	if err = s.ctrIDIndex.Add(id); err != nil {
		return nil, err
	}

	defer func() {
		if err != nil {
			if err2 := s.ctrIDIndex.Delete(id); err2 != nil {
				logrus.Warnf("couldn't delete ctr id %s from idIndex", id)
			}
		}
	}()

	// set log path inside log directory
	logPath := filepath.Join(logDir, id+".log")

	// Handle https://issues.k8s.io/44043
	if err := ensureSaneLogPath(logPath); err != nil {
		return nil, err
	}

	privileged := s.privilegedSandbox(req)
	g.AddAnnotation("ocid/metadata", string(metadataJSON))
	g.AddAnnotation("ocid/labels", string(labelsJSON))
	g.AddAnnotation("ocid/annotations", string(annotationsJSON))
	g.AddAnnotation("ocid/log_path", logPath)
	g.AddAnnotation("ocid/name", name)
	g.AddAnnotation("ocid/container_type", containerTypeSandbox)
	g.AddAnnotation("ocid/sandbox_id", id)
	g.AddAnnotation("ocid/container_name", containerName)
	g.AddAnnotation("ocid/container_id", id)
	g.AddAnnotation("ocid/shm_path", shmPath)
	g.AddAnnotation("ocid/privileged_runtime", fmt.Sprintf("%v", privileged))
	g.AddAnnotation("ocid/resolv_path", resolvPath)
	g.AddAnnotation("ocid/hostname", hostname)
	g.AddAnnotation("ocid/kube_name", kubeName)
<<<<<<< HEAD
=======

	created := time.Now()
	g.AddAnnotation("ocid/created", created.Format(time.RFC3339Nano))
>>>>>>> e4200d33

	sb := &sandbox{
		id:           id,
		namespace:    namespace,
		name:         name,
		kubeName:     kubeName,
		logDir:       logDir,
		labels:       labels,
		annotations:  annotations,
		containers:   oci.NewMemoryStore(),
		processLabel: processLabel,
		mountLabel:   mountLabel,
		metadata:     metadata,
		shmPath:      shmPath,
		privileged:   privileged,
		resolvPath:   resolvPath,
		hostname:     hostname,
	}

	defer func() {
		if err != nil {
			s.removeSandbox(id)
			if err2 := s.podIDIndex.Delete(id); err2 != nil {
				logrus.Warnf("couldn't delete pod id %s from idIndex", id)
			}
		}
	}()

	s.addSandbox(sb)
	if err = s.podIDIndex.Add(id); err != nil {
		return nil, err
	}

	for k, v := range annotations {
		g.AddAnnotation(k, v)
	}

	// extract linux sysctls from annotations and pass down to oci runtime
	safe, unsafe, err := SysctlsFromPodAnnotations(annotations)
	if err != nil {
		return nil, err
	}
	for _, sysctl := range safe {
		g.AddLinuxSysctl(sysctl.Name, sysctl.Value)
	}
	for _, sysctl := range unsafe {
		g.AddLinuxSysctl(sysctl.Name, sysctl.Value)
	}

	// setup cgroup settings
	cgroupParent := req.GetConfig().GetLinux().CgroupParent
	if cgroupParent != "" {
		if s.config.CgroupManager == "systemd" {
			cgPath := cgroupParent + ":" + "ocid" + ":" + id
			g.SetLinuxCgroupsPath(cgPath)

		} else {
			g.SetLinuxCgroupsPath(cgroupParent + "/" + id)

		}
		sb.cgroupParent = cgroupParent
	}

	hostNetwork := req.GetConfig().GetLinux().GetSecurityContext().GetNamespaceOptions().HostNetwork

	// set up namespaces
	if hostNetwork {
		err = g.RemoveLinuxNamespace("network")
		if err != nil {
			return nil, err
		}

		netNsPath, err = hostNetNsPath()
		if err != nil {
			return nil, err
		}
	} else {
		// Create the sandbox network namespace
		if err = sb.netNsCreate(); err != nil {
			return nil, err
		}

		defer func() {
			if err == nil {
				return
			}

			if netnsErr := sb.netNsRemove(); netnsErr != nil {
				logrus.Warnf("Failed to remove networking namespace: %v", netnsErr)
			}
		}()

		// Pass the created namespace path to the runtime
		err = g.AddOrReplaceLinuxNamespace("network", sb.netNsPath())
		if err != nil {
			return nil, err
		}

		netNsPath = sb.netNsPath()
	}

	if req.GetConfig().GetLinux().GetSecurityContext().GetNamespaceOptions().HostPid {
		err = g.RemoveLinuxNamespace("pid")
		if err != nil {
			return nil, err
		}
	}

	if req.GetConfig().GetLinux().GetSecurityContext().GetNamespaceOptions().HostIpc {
		err = g.RemoveLinuxNamespace("ipc")
		if err != nil {
			return nil, err
		}
	}

	if !s.seccompEnabled {
		g.Spec().Linux.Seccomp = nil
	}

	saveOptions := generate.ExportOptions{}
	mountPoint, err := s.storageRuntimeServer.StartContainer(id)
	if err != nil {
		return nil, fmt.Errorf("failed to mount container %s in pod sandbox %s(%s): %v", containerName, sb.name, id, err)
	}
	g.SetRootPath(mountPoint)
	err = g.SaveToFile(filepath.Join(podContainer.Dir, "config.json"), saveOptions)
	if err != nil {
		return nil, fmt.Errorf("failed to save template configuration for pod sandbox %s(%s): %v", sb.name, id, err)
	}
	if err = g.SaveToFile(filepath.Join(podContainer.RunDir, "config.json"), saveOptions); err != nil {
		return nil, fmt.Errorf("failed to write runtime configuration for pod sandbox %s(%s): %v", sb.name, id, err)
	}

	container, err := oci.NewContainer(id, containerName, podContainer.RunDir, logPath, sb.netNs(), labels, annotations, nil, nil, id, false, sb.privileged, podContainer.Dir, created)
	if err != nil {
		return nil, err
	}

	sb.infraContainer = container

	// setup the network
	if !hostNetwork {
		if err = s.netPlugin.SetUpPod(netNsPath, namespace, kubeName, id); err != nil {
			return nil, fmt.Errorf("failed to create network for container %s in sandbox %s: %v", containerName, id, err)
		}
	}

	if err = s.runContainer(container, sb.cgroupParent); err != nil {
		return nil, err
	}

	s.containerStateToDisk(container)

	resp = &pb.RunPodSandboxResponse{PodSandboxId: id}
	logrus.Debugf("RunPodSandboxResponse: %+v", resp)
	return resp, nil
}

func (s *Server) setPodSandboxMountLabel(id, mountLabel string) error {
	storageMetadata, err := s.storageRuntimeServer.GetContainerMetadata(id)
	if err != nil {
		return err
	}
	storageMetadata.SetMountLabel(mountLabel)
	return s.storageRuntimeServer.SetContainerMetadata(id, storageMetadata)
}

func getSELinuxLabels(selinuxOptions *pb.SELinuxOption) (processLabel string, mountLabel string, err error) {
	processLabel = ""
	if selinuxOptions != nil {
		user := selinuxOptions.User
		if user == "" {
			return "", "", fmt.Errorf("SELinuxOption.User is empty")
		}

		role := selinuxOptions.Role
		if role == "" {
			return "", "", fmt.Errorf("SELinuxOption.Role is empty")
		}

		t := selinuxOptions.Type
		if t == "" {
			return "", "", fmt.Errorf("SELinuxOption.Type is empty")
		}

		level := selinuxOptions.Level
		if level == "" {
			return "", "", fmt.Errorf("SELinuxOption.Level is empty")
		}
		processLabel = fmt.Sprintf("%s:%s:%s:%s", user, role, t, level)
	}
	return label.InitLabels(label.DupSecOpt(processLabel))
}

func setupShm(podSandboxRunDir, mountLabel string) (shmPath string, err error) {
	shmPath = filepath.Join(podSandboxRunDir, "shm")
	if err = os.Mkdir(shmPath, 0700); err != nil {
		return "", err
	}
	shmOptions := "mode=1777,size=" + strconv.Itoa(defaultShmSize)
	if err = syscall.Mount("shm", shmPath, "tmpfs", uintptr(syscall.MS_NOEXEC|syscall.MS_NOSUID|syscall.MS_NODEV),
		label.FormatMountLabel(shmOptions, mountLabel)); err != nil {
		return "", fmt.Errorf("failed to mount shm tmpfs for pod: %v", err)
	}
	return shmPath, nil
}<|MERGE_RESOLUTION|>--- conflicted
+++ resolved
@@ -267,12 +267,9 @@
 	g.AddAnnotation("ocid/resolv_path", resolvPath)
 	g.AddAnnotation("ocid/hostname", hostname)
 	g.AddAnnotation("ocid/kube_name", kubeName)
-<<<<<<< HEAD
-=======
 
 	created := time.Now()
 	g.AddAnnotation("ocid/created", created.Format(time.RFC3339Nano))
->>>>>>> e4200d33
 
 	sb := &sandbox{
 		id:           id,
