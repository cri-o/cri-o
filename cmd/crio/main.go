package main

import (
	"context"
	"fmt"
	"net/http"
	_ "net/http/pprof"
	"os"
	"os/signal"
	"path/filepath"
	"runtime"
	"runtime/pprof"
	"sort"
	"strings"
	"time"

	_ "github.com/containers/podman/v4/pkg/hooks/0.1.0"
	"github.com/containers/storage/pkg/reexec"
	"github.com/cri-o/cri-o/internal/criocli"
	"github.com/cri-o/cri-o/internal/log"
	"github.com/cri-o/cri-o/internal/opentelemetry"
	"github.com/cri-o/cri-o/internal/signals"
	"github.com/cri-o/cri-o/internal/version"
	libconfig "github.com/cri-o/cri-o/pkg/config"
	"github.com/cri-o/cri-o/server"
	v1 "github.com/cri-o/cri-o/server/cri/v1"
	"github.com/cri-o/cri-o/server/cri/v1alpha2"
	"github.com/cri-o/cri-o/server/metrics"
	"github.com/cri-o/cri-o/utils"
	grpc_middleware "github.com/grpc-ecosystem/go-grpc-middleware"
	"github.com/sirupsen/logrus"
	"github.com/soheilhy/cmux"
	"github.com/urfave/cli/v2"
	"go.opentelemetry.io/contrib/instrumentation/google.golang.org/grpc/otelgrpc"
	sdktrace "go.opentelemetry.io/otel/sdk/trace"
	"golang.org/x/sys/unix"
	"google.golang.org/grpc"
)

func writeCrioGoroutineStacks() {
	path := filepath.Join("/tmp", fmt.Sprintf(
		"crio-goroutine-stacks-%s.log",
		strings.ReplaceAll(time.Now().Format(time.RFC3339), ":", ""),
	))
	if err := utils.WriteGoroutineStacksToFile(path); err != nil {
		logrus.Warnf("Failed to write goroutine stacks: %s", err)
	}
}

func catchShutdown(ctx context.Context, cancel context.CancelFunc, gserver *grpc.Server, tp *sdktrace.TracerProvider, sserver *server.Server, hserver *http.Server, signalled *bool) {
	sig := make(chan os.Signal, 2048)
	signal.Notify(sig, signals.Interrupt, signals.Term, unix.SIGUSR1, unix.SIGUSR2, unix.SIGPIPE, signals.Hup)
	go func() {
		for s := range sig {
			logrus.WithFields(logrus.Fields{
				"signal": s,
			}).Debug("received signal")
			switch s {
			case unix.SIGUSR1:
				writeCrioGoroutineStacks()
				continue
			case unix.SIGUSR2:
				runtime.GC()
				continue
			case unix.SIGPIPE:
				continue
			case signals.Interrupt:
				logrus.Debugf("Caught SIGINT")
			case signals.Term:
				logrus.Debugf("Caught SIGTERM")
			default:
				continue
			}
			*signalled = true
			if tp != nil {
				if err := tp.Shutdown(ctx); err != nil {
					logrus.Warnf("Error shutting down opentelemetry tracer provider: %v", err)
				}
			}
			gserver.GracefulStop()
			hserver.Shutdown(ctx) // nolint: errcheck
			if err := sserver.StopStreamServer(); err != nil {
				logrus.Warnf("Error shutting down streaming server: %v", err)
			}
			sserver.StopMonitors()
			cancel()
			if err := sserver.Shutdown(ctx); err != nil {
				logrus.Warnf("Error shutting down main service %v", err)
			}
			return
		}
	}()
}

const usage = `OCI-based implementation of Kubernetes Container Runtime Interface Daemon

crio is meant to provide an integration path between OCI conformant runtimes
and the kubelet. Specifically, it implements the Kubelet Container Runtime
Interface (CRI) using OCI conformant runtimes. The scope of crio is tied to the
scope of the CRI.

1. Support multiple image formats including the existing Docker and OCI image formats.
2. Support for multiple means to download images including trust & image verification.
3. Container image management (managing image layers, overlay filesystems, etc).
4. Container process lifecycle management.
5. Monitoring and logging required to satisfy the CRI.
6. Resource isolation as required by the CRI.`

func main() {
	log.InitKlogShim()

	if reexec.Init() {
		return
	}
	app := cli.NewApp()

	app.Name = "crio"
	app.Usage = "OCI-based implementation of Kubernetes Container Runtime Interface"
	app.Authors = []*cli.Author{{Name: "The CRI-O Maintainers"}}
	app.UsageText = usage
	app.Description = app.Usage

	info, err := version.Get(false)
	if err != nil {
		logrus.Fatal(err)
	}

	app.Version = version.Version + "\n" + info.String()

	app.Flags, app.Metadata, err = criocli.GetFlagsAndMetadata()
	if err != nil {
		fmt.Fprintln(os.Stderr, err)
		os.Exit(1)
	}

	sort.Sort(cli.FlagsByName(app.Flags))
	sort.Sort(cli.FlagsByName(configCommand.Flags))

	app.Commands = criocli.DefaultCommands
	app.Commands = append(app.Commands, []*cli.Command{
		configCommand,
		publishCommand,
		versionCommand,
		wipeCommand,
	}...)

	app.Before = func(c *cli.Context) (err error) {
		config, err := criocli.GetAndMergeConfigFromContext(c)
		if err != nil {
			return err
		}

		logrus.SetFormatter(&logrus.TextFormatter{
			TimestampFormat: "2006-01-02 15:04:05.000000000Z07:00",
			FullTimestamp:   true,
		})
		info.LogVersion()

		level, err := logrus.ParseLevel(config.LogLevel)
		if err != nil {
			return err
		}
		logrus.SetLevel(level)
		logrus.AddHook(log.NewFilenameHook())

		filterHook, err := log.NewFilterHook(config.LogFilter)
		if err != nil {
			return err
		}
		logrus.AddHook(filterHook)

		if path := c.String("log"); path != "" {
			f, err := os.OpenFile(path, os.O_CREATE|os.O_WRONLY|os.O_APPEND|os.O_SYNC, 0o666)
			if err != nil {
				return err
			}
			logrus.SetOutput(f)
		}

		switch c.String("log-format") {
		case "text":
			// retain logrus's default.
		case "json":
			logrus.SetFormatter(new(logrus.JSONFormatter))
		default:
			return fmt.Errorf("unknown log-format %q", c.String("log-format"))
		}

		return nil
	}

	app.Action = func(c *cli.Context) error {
		ctx, cancel := context.WithCancel(context.Background())

		cpuProfilePath := c.String("profile-cpu")
		if cpuProfilePath != "" {
			logrus.Infof("Creating CPU profile in: %v", cpuProfilePath)

			file, err := os.Create(cpuProfilePath)
			if err != nil {
				cancel()
				return fmt.Errorf("could not create CPU profile: %w", err)
			}
			defer file.Close()

			if err := pprof.StartCPUProfile(file); err != nil {
				cancel()
				return fmt.Errorf("could not start CPU profiling: %w", err)
			}
			defer pprof.StopCPUProfile()
		}

		if c.Bool("profile") {
			profilePort := c.Int("profile-port")
			profileEndpoint := fmt.Sprintf("localhost:%v", profilePort)
			go func() {
				logrus.Debugf("Starting profiling server on %v", profileEndpoint)
				if err := http.ListenAndServe(profileEndpoint, nil); err != nil {
					logrus.Fatalf("Unable to run profiling server: %v", err)
				}
			}()
		}

		if c.Args().Len() > 0 {
			cancel()
			return fmt.Errorf("command %q not supported", c.Args().Get(0))
		}

		config, ok := c.App.Metadata["config"].(*libconfig.Config)
		if !ok {
			cancel()
			return fmt.Errorf("type assertion error when accessing server config")
		}

		// Validate the configuration during runtime
		if err := config.Validate(true); err != nil {
			cancel()
			return err
		}

		lis, err := server.Listen("unix", config.Listen)
		if err != nil {
			logrus.Fatalf("Failed to listen: %v", err)
		}

		if err := os.Chmod(config.Listen, 0o660); err != nil {
			logrus.Fatalf("Failed to chmod listen socket %s: %v", config.Listen, err)
		}

		var tracerProvider *sdktrace.TracerProvider
		chainUnaryServer := grpc_middleware.ChainUnaryServer(metrics.UnaryInterceptor(), log.UnaryInterceptor())
		chainStreamServer := grpc_middleware.ChainStreamServer(log.StreamInterceptor())
		if config.EnableTracing {
			var opts []otelgrpc.Option
			tracerProvider, opts, err = opentelemetry.InitTracing(
				ctx,
				config.TracingEndpoint,
				config.TracingSamplingRatePerMillion,
			)
			if err != nil {
				logrus.Fatalf("Failed to initialize tracer provider: %v", err)
			}
			chainUnaryServer = grpc_middleware.ChainUnaryServer(
				metrics.UnaryInterceptor(),
				log.UnaryInterceptor(),
				otelgrpc.UnaryServerInterceptor(opts...),
			)
			chainStreamServer = grpc_middleware.ChainStreamServer(log.StreamInterceptor(), otelgrpc.StreamServerInterceptor(opts...))
		}
		grpcServer := grpc.NewServer(
			grpc.UnaryInterceptor(chainUnaryServer),
			grpc.StreamInterceptor(chainStreamServer),
			grpc.MaxSendMsgSize(config.GRPCMaxSendMsgSize),
			grpc.MaxRecvMsgSize(config.GRPCMaxRecvMsgSize),
		)

		crioServer, err := server.New(ctx, config)
		if err != nil {
			logrus.Fatal(err)
		}

		// Immediately upon start up, write our new version files
		// we write one to a tmpfs, so we can detect when a node rebooted.
<<<<<<< HEAD
		// in this sitaution, we want to wipe containers
=======
		// in this situation, we want to wipe containers
>>>>>>> 2858bf76
		if err := info.WriteVersionFile(config.VersionFile); err != nil {
			logrus.Fatal(err)
		}
		// we then write to a persistent directory. This is to check if crio has upgraded
		// if it has, we should wipe images
		if err := info.WriteVersionFile(config.VersionFilePersist); err != nil {
			logrus.Fatal(err)
		}

		if config.CleanShutdownFile != "" {
			// clear out the shutdown file
			if err := os.Remove(config.CleanShutdownFile); err != nil && !os.IsNotExist(err) {
				logrus.Error(err)
			}

			// Write "$CleanShutdownFile".supported to show crio-wipe that
			// we should be wiping if the CleanShutdownFile wasn't found.
			// This protects us from wiping after an upgrade from a version that don't support
			// CleanShutdownFile.
			f, err := os.Create(config.CleanShutdownSupportedFileName())
			if err != nil {
				logrus.Errorf("Writing clean shutdown supported file: %v", err)
			}
			f.Close()

			// and sync the changes to disk
			if err := utils.SyncParent(config.CleanShutdownFile); err != nil {
				logrus.Errorf("Failed to sync parent directory of clean shutdown file: %v", err)
			}
		}

		v1alpha2.Register(grpcServer, crioServer)
		v1.Register(grpcServer, crioServer)

		// after the daemon is done setting up we can notify systemd api
		notifySystem()

		go func() {
			crioServer.StartExitMonitor(ctx)
		}()
		hookSync := make(chan error, 2)
		if crioServer.ContainerServer.Hooks == nil {
			hookSync <- err // so we don't block during cleanup
		} else {
			go crioServer.ContainerServer.Hooks.Monitor(ctx, hookSync)
			err = <-hookSync
			if err != nil {
				cancel()
				logrus.Fatal(err)
			}
		}

		m := cmux.New(lis)
		grpcL := m.MatchWithWriters(cmux.HTTP2MatchHeaderFieldSendSettings("content-type", "application/grpc"))
		httpL := m.Match(cmux.HTTP1Fast())

		infoMux := crioServer.GetExtendInterfaceMux(c.Bool("enable-profile-unix-socket"))
		httpServer := &http.Server{
			Handler:     infoMux,
			ReadTimeout: 5 * time.Second,
		}

		graceful := false
		catchShutdown(ctx, cancel, grpcServer, tracerProvider, crioServer, httpServer, &graceful)

		go func() {
			if err := grpcServer.Serve(grpcL); err != nil {
				logrus.Errorf("Unable to run GRPC server: %v", err)
			}
		}()
		go func() {
			if err := httpServer.Serve(httpL); err != nil {
				logrus.Debugf("Closed http server")
			}
		}()

		serverCloseCh := make(chan struct{})
		go func() {
			defer close(serverCloseCh)
			if err := m.Serve(); err != nil {
				if graceful && strings.Contains(strings.ToLower(err.Error()), "use of closed network connection") {
					err = nil
				} else {
					logrus.Errorf("Failed to serve grpc request: %v", err)
				}
			}
		}()

		streamServerCloseCh := crioServer.StreamingServerCloseChan()
		serverMonitorsCh := crioServer.MonitorsCloseChan()
		select {
		case <-streamServerCloseCh:
		case <-serverMonitorsCh:
		case <-serverCloseCh:
		}

		if err := crioServer.Shutdown(ctx); err != nil {
			logrus.Warnf("Error shutting down service: %v", err)
		}
		cancel()

		<-streamServerCloseCh
		logrus.Debugf("Closed stream server")
		<-serverMonitorsCh
		logrus.Debugf("Closed monitors")
		err = <-hookSync
		if err == nil || err == context.Canceled {
			logrus.Debugf("Closed hook monitor")
		} else {
			logrus.Errorf("Hook monitor failed: %v", err)
		}
		<-serverCloseCh
		logrus.Debugf("Closed main server")

		memProfilePath := c.String("profile-mem")
		if memProfilePath != "" {
			logrus.Infof("Creating memory profile in: %v", memProfilePath)

			file, err := os.Create(memProfilePath)
			if err != nil {
				return fmt.Errorf("could not create memory profile: %w", err)
			}
			defer file.Close()
			runtime.GC()

			if err := pprof.WriteHeapProfile(file); err != nil {
				return fmt.Errorf("could not write memory profile: %w", err)
			}
		}

		return nil
	}

	if err := app.Run(os.Args); err != nil {
		logrus.Fatal(err)
	}
}<|MERGE_RESOLUTION|>--- conflicted
+++ resolved
@@ -281,11 +281,7 @@
 
 		// Immediately upon start up, write our new version files
 		// we write one to a tmpfs, so we can detect when a node rebooted.
-<<<<<<< HEAD
-		// in this sitaution, we want to wipe containers
-=======
 		// in this situation, we want to wipe containers
->>>>>>> 2858bf76
 		if err := info.WriteVersionFile(config.VersionFile); err != nil {
 			logrus.Fatal(err)
 		}
