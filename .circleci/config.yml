---
version: 2.1

stdenv: &stdenv
  environment:
    GOCACHE: &gocache /tmp/go-build
<<<<<<< HEAD
    IMAGE: &image quay.io/crio/crio-build-amd64-go1.13:1.18-1.2.0
    IMAGELEGACY: &imagelegacy quay.io/crio/crio-build-amd64-go1.12:1.18-1.2.0
    IMAGE386: &image386 quay.io/crio/crio-build-386-go1.13:1.18-1.2.0
=======
    IMAGE: &image quay.io/crio/crio-build-amd64-go1.14:master-1.3.1
    IMAGELEGACY: &imagelegacy quay.io/crio/crio-build-amd64-go1.12:master-1.3.1
    IMAGE386: &image386 quay.io/crio/crio-build-386-go1.14:master-1.3.1
>>>>>>> 2b08cbed
    IMAGENIX: &imagenix quay.io/crio/nix:1.2.0
    JOBS: &jobs 4
    WORKDIR: &workdir /go/src/github.com/cri-o/cri-o
    WORKDIR_VM: &workdir_vm /home/circleci/go/src/github.com/cri-o/cri-o

executors:
  container:
    docker:
      - image: *image
    <<: *stdenv
    working_directory: *workdir

  container-legacy:
    docker:
      - image: *imagelegacy
    <<: *stdenv
    working_directory: *workdir

  container-386:
    docker:
      - image: *image386
    <<: *stdenv
    working_directory: *workdir

  container-base:
    docker:
      - image: golang:1.14
    <<: *stdenv
    working_directory: *workdir

  nix:
    docker:
      - image: *imagenix

  machine:
    machine:
      image: ubuntu-1604:201903-01
    <<: *stdenv
    working_directory: *workdir_vm

filterAllTags: &filterAllTags
  tags:
    only: /.*/

workflows:
  version: 2
  pipeline:
    jobs:
      - build:
          filters: *filterAllTags

      - build:
          name: build-go1.12
          executor: container-legacy
          filters: *filterAllTags

      - build:
          name: build-386
          executor: container-386
          filters: *filterAllTags

      - build-static:
          filters: *filterAllTags

      - build-test-binaries:
          filters: *filterAllTags

      - bundle:
          requires:
            - build
            - build-static
          filters: *filterAllTags

      - bundle-test:
          requires:
            - bundle
          filters: *filterAllTags

      - completions-validation:
          requires:
            - build
          filters: *filterAllTags

      - docs-generation:
          requires:
            - build
          filters: *filterAllTags

      - docs-validation:
          filters: *filterAllTags

      - git-validation:
          filters: *filterAllTags

      - integration:
          filters: *filterAllTags

      - integration:
          name: integration-critest
          run_critest: '1'
          jobs: 1
          test_args: critest.bats
          filters: *filterAllTags

      - integration:
          name: integration-userns
          test_userns: '1'
          filters: *filterAllTags

      - integration:
          name: integration-static-glibc
          crio_binary: crio-x86_64-static-glibc
          requires:
            - build-static
          filters: *filterAllTags

      - integration:
          name: integration-static-musl
          crio_binary: crio-x86_64-static-musl
          requires:
            - build-static
          filters: *filterAllTags

      - lint:
          filters: *filterAllTags

      - release-notes:
          filters: *filterAllTags

      - results:
          requires:
            - bundle-test
            - integration
            - integration-critest
            - integration-static-glibc
            - integration-static-musl
            - integration-userns
            - release-notes
            - unit-tests
          filters: *filterAllTags

      - unit-tests:
          filters: *filterAllTags

      - vendor:
          filters: *filterAllTags

jobs:
  build:
    parameters:
      executor:
        type: string
        default: container
    executor: << parameters.executor >>
    steps:
      - checkout
      - restore_cache:
          keys:
            - v1-build-<< parameters.executor >>-{{ checksum "go.sum" }}
      - run: go version
      - run: go env
      - run:
          command: make binaries -j $JOBS
      - run:
          name: Show CRI-O version
          command: ./bin/crio version
      - run:
          command: make crio.conf.d
      - run:
          command: make docs -j $JOBS
      - save_cache:
          key: v1-build-<< parameters.executor >>-{{ checksum "go.sum" }}
          paths:
            - *gocache
            - build/bin/go-md2man
      - persist_to_workspace:
          root: .
          paths:
            - bin
            - build/crio.conf.d/00-default.conf
            - docs

  build-static:
    executor: nix
    steps:
      - checkout
      - run:
          name: add remote go fetch all tags
          command: |
            git remote add base https://github.com/cri-o/cri-o
            git fetch base
      - run:
          name: build
          command: |
            nix-build nix --argstr revision $CIRCLE_SHA1
            mkdir -p bin
            cp result-*bin/bin/crio-* bin
      - run:
          name: Show CRI-O version for static binaries
          command: |
            ./bin/crio-x86_64-static-glibc version
            ./bin/crio-x86_64-static-musl version
      - persist_to_workspace:
          root: .
          paths:
            - bin

  build-test-binaries:
    executor: container
    steps:
      - checkout
      - restore_cache:
          keys:
            - v1-build-test-binaries-{{ checksum "go.sum" }}
      - run:
          name: build
          command: make test-binaries -j $JOBS
      - save_cache:
          key: v1-build-test-binaries-{{ checksum "go.sum" }}
          paths:
            - *gocache
      - persist_to_workspace:
          root: .
          paths:
            - test/checkseccomp/checkseccomp
            - test/copyimg/copyimg

  bundle:
    executor: container
    steps:
      - checkout
      - attach_workspace:
          at: .
      - run:
          name: bundle
          command: make bundle
      - persist_to_workspace:
          root: .
          paths:
            - bundle/*.tar.gz

  bundle-test:
    executor: machine
    steps:
      - checkout
      - attach_workspace:
          at: .
      - run:
          name: setup environment
          command: scripts/circle-setup
      - run:
          name: test
          command: sudo bundle/test

  completions-validation:
    executor: container
    steps:
      - checkout
      - attach_workspace:
          at: .
      - restore_cache:
          keys:
            - v1-completions-validation-{{ checksum "go.sum" }}
      - run:
          name: doc validation
          command: |
            make completions
            hack/tree_status.sh
      - save_cache:
          key: v1-completions-validation-{{ checksum "go.sum" }}
          paths:
            - *gocache

  docs-generation:
    executor: container
    steps:
      - checkout
      - attach_workspace:
          at: .
      - restore_cache:
          keys:
            - v1-docs-generation-{{ checksum "go.sum" }}
      - run:
          name: doc generation
          command: |
            make docs-generation
            hack/tree_status.sh
      - save_cache:
          key: v1-docs-generation-{{ checksum "go.sum" }}
          paths:
            - *gocache

  docs-validation:
    executor: container
    steps:
      - checkout
      - restore_cache:
          keys:
            - v1-docs-validation-{{ checksum "go.sum" }}
      - run:
          name: doc validation
          command: make docs-validation
      - save_cache:
          key: v1-docs-validation-{{ checksum "go.sum" }}
          paths:
            - *gocache

  git-validation:
    executor: container
    steps:
      - checkout
      - restore_cache:
          keys:
            - v1-git-validation-{{ checksum "go.sum" }}
      - run:
          name: git validation
          command: make git-validation
      - save_cache:
          key: v1-git-validation-{{ checksum "go.sum" }}
          paths:
            - *gocache
            - build/bin/git-validation

  integration:
    executor: machine
    parameters:
      crio_binary:
        type: string
        default: crio
      run_critest:
        type: string
        default: ''
      test_args:
        type: string
        default: ''
      test_userns:
        type: string
        default: ''
      jobs:
        type: integer
        default: *jobs
    steps:
      - checkout
      - attach_workspace:
          at: .
      - restore_cache:
          keys:
            - v1-integration-{{ checksum "go.sum" }}
      - run:
          name: setup environment
          command: scripts/circle-setup
      - run:
          name: build
          command: make all test-binaries
          environment:
            GOPATH: /home/circleci/go
      - run:
          name: integration test
          command: sudo -E test/test_runner.sh $TEST_ARGS
          environment:
            JOBS: "<< parameters.jobs >>"
            CRIO_BINARY: "<< parameters.crio_binary >>"
            RUN_CRITEST: "<< parameters.run_critest >>"
            TEST_ARGS: "<< parameters.test_args >>"
            TEST_USERNS: "<< parameters.test_userns >>"
            # TODO: fix this failing CRI test
            CRI_SKIP: "should fail with with an unloaded profile"
      - save_cache:
          key: v1-integration-{{ checksum "go.sum" }}
          paths:
            - *gocache

  lint:
    executor: container
    steps:
      - checkout
      - restore_cache:
          keys:
            - v2-lint-{{ checksum "go.sum" }}
      - run:
          name: lint
          command: make lint
      - save_cache:
          key: v2-lint-{{ checksum "go.sum" }}
          paths:
            - *gocache

  release-notes:
    executor: container
    steps:
      - checkout
      - restore_cache:
          keys:
            - v1-release-notes-{{ checksum "go.sum" }}
      - run:
          name: Generate Release Notes
          command: |
            if [[ -z $GITHUB_TOKEN ]]; then
              echo Skipping release notes generation
              mkdir -p build/release-notes
            else
              make release-notes
            fi
      - persist_to_workspace:
          root: .
          paths:
            - build/release-notes
      - save_cache:
          key: v1-release-notes-{{ checksum "go.sum" }}
          paths:
            - *gocache

  results:
    executor: container
    steps:
      - attach_workspace:
          at: .
      - run:
          name: Upload to Google Cloud Bucket
          command: |
            if [[ -z $GCS_BUCKET_SA ]]; then
              echo Skipping upload because GCB Service Account is not available
            else
              echo $GCS_BUCKET_SA > /tmp/key.json
              gcloud auth activate-service-account --key-file=/tmp/key.json

              BUCKET=gs://k8s-conform-cri-o
              gsutil cp bundle/*.tar.gz $BUCKET/artifacts

              if [[ -z $GITHUB_TOKEN ]]; then
                echo Skipping release notes upload
              else
                gsutil cp build/release-notes/*.md $BUCKET/release-notes
              fi
            fi
      - store_test_results:
          path: build/junit
      - store_artifacts:
          path: bin
          destination: bin
      - store_artifacts:
          path: build
          destination: test
      - store_artifacts:
          path: bundle
          destination: bundle

  unit-tests:
    executor: container
    steps:
      - checkout
      - attach_workspace:
          at: .
      - restore_cache:
          keys:
            - v1-unit-tests-{{ checksum "go.sum" }}
      - run:
          name: check mocks
          command: |
            make mockgen -j $JOBS
      - run:
          name: install pinns
          command: make PREFIX=/ install
      - run:
          name: build ginkgo
          command: make $(pwd)/build/bin/ginkgo
      - run:
          name: unit tests
          command: make testunit
      - run:
          name: code coverage
          command: make codecov
      - store_test_results:
          path: build/junit
      - save_cache:
          key: v1-unit-tests-{{ checksum "go.sum" }}
          paths:
            - *gocache
            - build/bin/ginkgo
            - build/bin/mockgen
            - /bin/pinns
      - persist_to_workspace:
          root: .
          paths:
            - build/coverage
            - build/junit

  vendor:
    executor: container-base
    steps:
      - checkout
      - restore_cache:
          keys:
            - v1-vendor-{{ checksum "go.sum" }}
      - run:
          name: check vendoring
          command: |
            make vendor
            hack/tree_status.sh
      - save_cache:
          key: v1-vendor-{{ checksum "go.sum" }}
          paths:
            - /go/pkg<|MERGE_RESOLUTION|>--- conflicted
+++ resolved
@@ -4,15 +4,9 @@
 stdenv: &stdenv
   environment:
     GOCACHE: &gocache /tmp/go-build
-<<<<<<< HEAD
-    IMAGE: &image quay.io/crio/crio-build-amd64-go1.13:1.18-1.2.0
-    IMAGELEGACY: &imagelegacy quay.io/crio/crio-build-amd64-go1.12:1.18-1.2.0
-    IMAGE386: &image386 quay.io/crio/crio-build-386-go1.13:1.18-1.2.0
-=======
     IMAGE: &image quay.io/crio/crio-build-amd64-go1.14:master-1.3.1
     IMAGELEGACY: &imagelegacy quay.io/crio/crio-build-amd64-go1.12:master-1.3.1
     IMAGE386: &image386 quay.io/crio/crio-build-386-go1.14:master-1.3.1
->>>>>>> 2b08cbed
     IMAGENIX: &imagenix quay.io/crio/nix:1.2.0
     JOBS: &jobs 4
     WORKDIR: &workdir /go/src/github.com/cri-o/cri-o
