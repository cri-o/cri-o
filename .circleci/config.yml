--- conflicted
+++ resolved
@@ -4,15 +4,9 @@
 stdenv: &stdenv
   environment:
     GOCACHE: &gocache /tmp/go-build
-<<<<<<< HEAD
-    IMAGE: &image quay.io/crio/crio-build-amd64-go1.14:master-1.3.1
-    IMAGELEGACY: &imagelegacy quay.io/crio/crio-build-amd64-go1.12:master-1.3.1
-    IMAGE386: &image386 quay.io/crio/crio-build-386-go1.14:master-1.3.1
-=======
     IMAGE: &image quay.io/crio/crio-build-amd64-go1.14:master-1.3.2
     IMAGELEGACY: &imagelegacy quay.io/crio/crio-build-amd64-go1.12:master-1.3.2
     IMAGE386: &image386 quay.io/crio/crio-build-386-go1.14:master-1.3.2
->>>>>>> 4de4556a
     IMAGENIX: &imagenix quay.io/crio/nix:1.2.0
     JOBS: &jobs 4
     WORKDIR: &workdir /go/src/github.com/cri-o/cri-o
@@ -39,11 +33,7 @@
 
   container-base:
     docker:
-<<<<<<< HEAD
-      - image: circleci/golang:1.14
-=======
       - image: golang:1.14
->>>>>>> 4de4556a
     <<: *stdenv
     working_directory: *workdir
 
@@ -403,12 +393,7 @@
             - *gocache
 
   lint:
-<<<<<<< HEAD
-    # TODO: Use the `container` if golangci-lint supports go 1.14
-    executor: container-legacy
-=======
     executor: machine
->>>>>>> 4de4556a
     steps:
       - checkout
       - run:
