--- conflicted
+++ resolved
@@ -4,11 +4,7 @@
   git:
     repo: "https://github.com/containers/conmon.git"
     dest: "{{ ansible_env.GOPATH }}/src/github.com/containers/conmon"
-<<<<<<< HEAD
-    version: v2.0.11
-=======
     version: v2.0.12
->>>>>>> 4de4556a
 
 - name: build conmon
   make:
