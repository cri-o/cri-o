package version

import (
	"bufio"
	"encoding/json"
	"fmt"
	"io/ioutil"
	"os"
	"path/filepath"
	"reflect"
	"runtime"
	"strings"
	"text/tabwriter"

	"github.com/blang/semver"
	"github.com/google/renameio"
	"github.com/pkg/errors"

	"github.com/cri-o/cri-o/utils"
)

// Variables injected during build-time
var (
	version      string // Version is the version of the build.
	gitCommit    string // sha1 from git, output of $(git rev-parse HEAD)
	gitTreeState string // state of git tree, either "clean" or "dirty"
	buildDate    string // build date in ISO8601 format, output of $(date -u +'%Y-%m-%dT%H:%M:%SZ')
)

type Info struct {
	Version      string `json:"version,omitempty"`
	GitCommit    string `json:"gitCommit,omitempty"`
	GitTreeState string `json:"gitTreeState,omitempty"`
	BuildDate    string `json:"buildDate,omitempty"`
	GoVersion    string `json:"goVersion,omitempty"`
	Compiler     string `json:"compiler,omitempty"`
	Platform     string `json:"platform,omitempty"`
	Linkmode     string `json:"linkmode,omitempty"`
}

// ShouldCrioWipe opens the version file, and parses it and the version string
// If there is a parsing error, then crio should wipe, and the error is returned.
// if parsing is successful, it compares the major and minor versions
// and returns whether the major and minor versions are the same.
// If they differ, then crio should wipe.
func ShouldCrioWipe(versionFileName string) (bool, error) {
	return shouldCrioWipe(versionFileName, version)
}

// shouldCrioWipe is an internal function for testing purposes
func shouldCrioWipe(versionFileName, versionString string) (bool, error) {
	f, err := os.Open(versionFileName)
	if err != nil {
		return true, errors.Errorf("version file %s not found: %v. Triggering wipe", versionFileName, err)
	}
	r := bufio.NewReader(f)
	versionBytes, err := ioutil.ReadAll(r)
	if err != nil {
		return true, errors.Errorf("reading version file %s failed: %v. Triggering wipe", versionFileName, err)
	}

	// parse the version that was laid down by a previous invocation of crio
	var oldVersion semver.Version
	if err := oldVersion.UnmarshalJSON(versionBytes); err != nil {
		return true, errors.Errorf("version file %s malformatted: %v. Triggering wipe", versionFileName, err)
	}

	// parse the version of the current binary
	newVersion, err := parseVersionConstant(versionString, "")
	if err != nil {
		return true, errors.Errorf("version constant %s malformatted: %v. Triggering wipe", versionString, err)
	}

	// in every case that the minor and major version are out of sync,
	// we want to preform a {down,up}grade. The common case here is newVersion > oldVersion,
	// but even in the opposite case, images are out of date and could be wiped
	return newVersion.Major != oldVersion.Major || newVersion.Minor != oldVersion.Minor, nil
}

// WriteVersionFile writes the version information to a given file
// file is the location of the old version file
// gitCommit is the current git commit version. It will be added to the file
// to aid in debugging, but will not be used to compare versions
func WriteVersionFile(file string) error {
	return writeVersionFile(file, gitCommit, version)
}

// writeVersionFile is an internal function for testing purposes
func writeVersionFile(file, gitCommit, version string) error {
	current, err := parseVersionConstant(version, gitCommit)
	// Sanity check-this should never happen
	if err != nil {
		return err
	}
	j, err := current.MarshalJSON()
	// Sanity check-this should never happen
	if err != nil {
		return err
	}

	// Create the top level directory if it doesn't exist
	if err := os.MkdirAll(filepath.Dir(file), 0755); err != nil {
		return err
	}

	return renameio.WriteFile(file, j, 0644)
}

// parseVersionConstant parses the Version variable above
// a const crioVersion would be kept, but golang doesn't support
// const structs. We will instead spend some runtime on CRI-O startup
// Because the version string doesn't keep track of the git commit,
// but it could be useful for debugging, we pass it in here
// If our version constant is properly formatted, this should never error
func parseVersionConstant(versionString, gitCommit string) (*semver.Version, error) {
	v, err := semver.Make(versionString)
	if err != nil {
		return nil, err
	}
	if gitCommit != "" {
		gitBuild, err := semver.NewBuildVersion(strings.Trim(gitCommit, "\""))
		// If gitCommit is empty, silently error, as it's helpful, but not needed.
		if err == nil {
			v.Build = append(v.Build, gitBuild)
		}
	}
	return &v, nil
}

func Get() *Info {
	return &Info{
		Version:      version,
		GitCommit:    gitCommit,
		GitTreeState: gitTreeState,
		BuildDate:    buildDate,
		GoVersion:    runtime.Version(),
		Compiler:     runtime.Compiler,
		Platform:     fmt.Sprintf("%s/%s", runtime.GOOS, runtime.GOARCH),
		Linkmode:     getLinkmode(),
	}
}

// String returns the string representation of the version info
func (i *Info) String() string {
	b := strings.Builder{}
	w := tabwriter.NewWriter(&b, 0, 0, 2, ' ', 0)

<<<<<<< HEAD
	fmt.Fprintf(w, "Version:\t%s\n", i.Version)
	fmt.Fprintf(w, "GitCommit:\t%s\n", i.GitCommit)
	fmt.Fprintf(w, "GitTreeState:\t%s\n", i.GitTreeState)
	fmt.Fprintf(w, "BuildDate:\t%s\n", i.BuildDate)
	fmt.Fprintf(w, "GoVersion:\t%s\n", i.GoVersion)
	fmt.Fprintf(w, "Compiler:\t%s\n", i.Compiler)
	fmt.Fprintf(w, "Platform:\t%s", i.Platform)
=======
	v := reflect.ValueOf(*i)
	t := v.Type()
	for i := 0; i < t.NumField(); i++ {
		field := t.Field(i)
		value := v.FieldByName(field.Name).String()
		fmt.Fprintf(w, "%s:\t%s", field.Name, value)
		if i+1 < t.NumField() {
			fmt.Fprintf(w, "\n")
		}
	}
>>>>>>> 4de4556a

	w.Flush()
	return b.String()
}

func getLinkmode() string {
	output, err := utils.ExecCmd("ldd", os.Args[0])
	if err != nil {
		return fmt.Sprintf("unknown: %v", err)
	}

	if strings.Contains(output, "not a dynamic executable") {
		return "static"
	}

	return "dynamic"
}

// JSONString returns the JSON representation of the version info
func (i *Info) JSONString() (string, error) {
	b, err := json.MarshalIndent(i, "", "  ")
	if err != nil {
		return "", err
	}
	return string(b), nil
}<|MERGE_RESOLUTION|>--- conflicted
+++ resolved
@@ -145,15 +145,6 @@
 	b := strings.Builder{}
 	w := tabwriter.NewWriter(&b, 0, 0, 2, ' ', 0)
 
-<<<<<<< HEAD
-	fmt.Fprintf(w, "Version:\t%s\n", i.Version)
-	fmt.Fprintf(w, "GitCommit:\t%s\n", i.GitCommit)
-	fmt.Fprintf(w, "GitTreeState:\t%s\n", i.GitTreeState)
-	fmt.Fprintf(w, "BuildDate:\t%s\n", i.BuildDate)
-	fmt.Fprintf(w, "GoVersion:\t%s\n", i.GoVersion)
-	fmt.Fprintf(w, "Compiler:\t%s\n", i.Compiler)
-	fmt.Fprintf(w, "Platform:\t%s", i.Platform)
-=======
 	v := reflect.ValueOf(*i)
 	t := v.Type()
 	for i := 0; i < t.NumField(); i++ {
@@ -164,7 +155,6 @@
 			fmt.Fprintf(w, "\n")
 		}
 	}
->>>>>>> 4de4556a
 
 	w.Flush()
 	return b.String()
